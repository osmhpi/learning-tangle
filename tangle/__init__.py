--- conflicted
+++ resolved
@@ -2,8 +2,5 @@
 from .tangle import Tangle
 from .tip_selector import TipSelector
 from .transaction import Transaction
-<<<<<<< HEAD
 from .malicious_type import MaliciousType
-=======
-from .node_process import train_single, test_single
->>>>>>> 8664a191
+from .node_process import train_single, test_single