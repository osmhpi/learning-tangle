import json
import os
import random
from multiprocessing import Pool, Process, current_process

import numpy as np

from baseline_constants import BYTES_WRITTEN_KEY, BYTES_READ_KEY, LOCAL_COMPUTATIONS_KEY

from .transaction import Transaction
from .node import Node
from .malicious_type import MaliciousType

class Tangle:
    def __init__(self, transactions, genesis):
        self.transactions = transactions
        self.genesis = genesis
<<<<<<< HEAD
        self.malicious_clients = None
        self.malicious_type = MaliciousType.NONE

    def register_malicious_clients(self, list_of_clients, malicious_type):
        # Todo print
        self.malicious_clients = list_of_clients
        self.malicious_type = malicious_type
=======
        if current_process().name == 'MainProcess':
            os.environ['TF_CPP_MIN_LOG_LEVEL'] = '3'
            self.process_pool = Pool(35)
>>>>>>> 8664a191

    def add_transaction(self, tip):
        self.transactions[tip.name()] = tip

    def run_nodes(self, train_fn, clients, rnd, num_epochs=1, batch_size=10):
        norm_this_round = []
        new_transactions = []

        sys_metrics = {
            c.id: {BYTES_WRITTEN_KEY: 0,
                   BYTES_READ_KEY: 0,
                   LOCAL_COMPUTATIONS_KEY: 0} for c in clients}

<<<<<<< HEAD
        for client in clients:
            if client.id in self.malicious_clients:
                print('malicious')
                node = Node(client, self, self.malicious_type)
            else:
                node = Node(client, self)
            tx, metrics, comp = node.process_next_batch(num_epochs, batch_size)
=======
        train_params = [[client.id, client.group, client.model.flops, random.randint(0, 4294967295), client.train_data, client.eval_data, rnd-1] for client in clients]

        results = self.process_pool.starmap(train_fn, train_params)
>>>>>>> 8664a191

        for tx, metrics, comp, client_id, client_sys_metrics in results:
            if tx is None:
                continue

            sys_metrics[client_id][BYTES_READ_KEY] += client_sys_metrics[BYTES_READ_KEY]
            sys_metrics[client_id][BYTES_WRITTEN_KEY] += client_sys_metrics[BYTES_WRITTEN_KEY]
            sys_metrics[client_id][LOCAL_COMPUTATIONS_KEY] = client_sys_metrics[LOCAL_COMPUTATIONS_KEY]

            tx.tag = rnd
            new_transactions.append(tx)

        for tx in new_transactions:
            self.add_transaction(tx)

        return sys_metrics

    def test_model(self, test_fn, clients_to_test, set_to_use='test'):
        metrics = {}

        test_params = [[client.id, client.group, client.model.flops, random.randint(0, 4294967295), client.train_data, client.eval_data, self.name, set_to_use] for client in clients_to_test]

        results = self.process_pool.starmap(test_fn, test_params)

        for client, c_metrics in results:
            metrics[client] = c_metrics

        return metrics

    def save(self, sequence_no, global_loss, global_accuracy, norm):
        n = [{'name': t.name(), 'time': t.tag, 'parents': list(t.parents)} for _, t in self.transactions.items()]

        with open(f'tangle_data/tangle_{sequence_no}.json', 'w') as outfile:
            json.dump({'nodes': n, 'genesis': self.genesis, 'global_loss': global_loss, 'global_accuracy': global_accuracy, 'norm': norm}, outfile)

        self.name = sequence_no

    @classmethod
    def fromfile(cls, sequence_no):
      with open(f'tangle_data/tangle_{sequence_no}.json', 'r') as tanglefile:
          t = json.load(tanglefile)

      transactions = {n['name']: Transaction(None, set(n['parents']), n['name'], n['time']) for n in t['nodes']}
      return cls(transactions, t['genesis'])<|MERGE_RESOLUTION|>--- conflicted
+++ resolved
@@ -15,7 +15,10 @@
     def __init__(self, transactions, genesis):
         self.transactions = transactions
         self.genesis = genesis
-<<<<<<< HEAD
+        if current_process().name == 'MainProcess':
+            os.environ['TF_CPP_MIN_LOG_LEVEL'] = '3'
+            self.process_pool = Pool(35)
+
         self.malicious_clients = None
         self.malicious_type = MaliciousType.NONE
 
@@ -23,11 +26,6 @@
         # Todo print
         self.malicious_clients = list_of_clients
         self.malicious_type = malicious_type
-=======
-        if current_process().name == 'MainProcess':
-            os.environ['TF_CPP_MIN_LOG_LEVEL'] = '3'
-            self.process_pool = Pool(35)
->>>>>>> 8664a191
 
     def add_transaction(self, tip):
         self.transactions[tip.name()] = tip
@@ -41,7 +39,7 @@
                    BYTES_READ_KEY: 0,
                    LOCAL_COMPUTATIONS_KEY: 0} for c in clients}
 
-<<<<<<< HEAD
+        # create malicious node
         for client in clients:
             if client.id in self.malicious_clients:
                 print('malicious')
@@ -49,11 +47,10 @@
             else:
                 node = Node(client, self)
             tx, metrics, comp = node.process_next_batch(num_epochs, batch_size)
-=======
+
         train_params = [[client.id, client.group, client.model.flops, random.randint(0, 4294967295), client.train_data, client.eval_data, rnd-1] for client in clients]
 
         results = self.process_pool.starmap(train_fn, train_params)
->>>>>>> 8664a191
 
         for tx, metrics, comp, client_id, client_sys_metrics in results:
             if tx is None:
