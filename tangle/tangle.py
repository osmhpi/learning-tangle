--- conflicted
+++ resolved
@@ -76,12 +76,7 @@
       with open(f'tangle_data/tangle_{sequence_no}.json', 'r') as tanglefile:
           t = json.load(tanglefile)
 
-<<<<<<< HEAD
       transactions = {n['name']: Transaction(None, set(n['parents']), n['name'], n['time'], n['malicious']) for n in t['nodes']}
-      return cls(transactions, t['genesis'])
-=======
-      transactions = {n['name']: Transaction(None, set(n['parents']), n['name'], n['time']) for n in t['nodes']}
       tangle = cls(transactions, t['genesis'])
       tangle.name = sequence_no
-      return tangle
->>>>>>> bcbe70be
+      return tangle